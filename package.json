{
  "name": "@soketi/soketi",
  "version": "0.0.0-dev",
  "description": "Just another simple, fast, and resilient open-source WebSockets server.",
  "repository": {
    "type": "git",
    "url": "https://github.com/soketi/soketi.git"
  },
  "main": "dist/index.js",
  "keywords": [
    "laravel",
    "socket.io",
    "broadcasting",
    "events",
    "redis",
    "socket",
    "pusher"
  ],
  "author": "Alex Renoki",
  "license": "MIT",
  "jshintConfig": {
    "esversion": 9
  },
  "dependencies": {
    "arraybuffer-to-string": "^1.0.2",
    "async": "^3.2.3",
    "aws-sdk": "^2.1053.0",
    "axios": "^0.24.0",
    "body-parser": "^1.19.1",
    "boolean": "^3.1.4",
    "bullmq": "1.64.0",
    "colors": "1.4.0",
    "dot-wild": "^3.0.1",
    "dotenv": "^10.0.0",
    "express": "^4.17.2",
    "ioredis": "^4.28.2",
    "knex": "^0.95.15",
    "mysql": "^2.18.1",
    "mysql2": "^2.3.3",
    "node-discover": "^1.2.1",
    "pg": "^8.7.1",
    "pm2": "^5.1.2",
    "prom-client": "^14.0.1",
    "prometheus-query": "^3.0.3",
    "pusher": "^5.0.0",
    "query-string": "^7.1.0",
    "rate-limiter-flexible": "^2.3.6",
<<<<<<< HEAD
    "sqs-consumer": "^5.6.0",
    "uWebSockets.js": "https://github.com/uNetworking/uWebSockets.js.git#v20.4.0",
=======
>>>>>>> 1f890048
    "uuid": "^8.3.2",
    "uWebSockets.js": "https://github.com/uNetworking/uWebSockets.js.git#v20.6.0",
    "yargs": "^17.3.1"
  },
  "devDependencies": {
    "@babel/plugin-proposal-decorators": "^7.16.7",
    "@babel/plugin-proposal-export-namespace-from": "^7.16.7",
    "@babel/plugin-proposal-function-sent": "^7.16.7",
    "@babel/plugin-proposal-numeric-separator": "^7.16.7",
    "@babel/plugin-proposal-throw-expressions": "^7.16.7",
    "@babel/plugin-transform-object-assign": "^7.16.7",
    "@babel/preset-env": "^7.16.7",
    "@types/bull": "^3.15.7",
    "@types/express": "^4.17.13",
    "@types/jest": "^26.0.24",
    "@types/node": "^16.11.19",
    "@types/pusher-js": "^5.1.0",
    "@typescript-eslint/eslint-plugin": "^5.9.0",
    "@typescript-eslint/parser": "^5.9.0",
    "eslint": "^8.6.0",
    "jest": "^26.6.3",
    "jest-circus": "^26.6.3",
    "pusher-js": "^7.0.3",
    "tcp-port-used": "^1.0.2",
    "ts-jest": "^26.5.6",
    "tslib": "^2.3.1",
    "typescript": "^4.5.4"
  },
  "scripts": {
    "build": "node node_modules/typescript/bin/tsc",
    "build:watch": "npm run build -- -W",
    "lint": "eslint --ext .js,.ts ./src",
    "prepublish": "npm run build",
    "test": "jest --detectOpenHandles --forceExit --silent",
    "test:watch": "npm test -- --watch"
  },
  "bin": {
    "soketi": "bin/server.js",
    "soketi-pm2": "bin/pm2.js"
  }
}<|MERGE_RESOLUTION|>--- conflicted
+++ resolved
@@ -45,11 +45,7 @@
     "pusher": "^5.0.0",
     "query-string": "^7.1.0",
     "rate-limiter-flexible": "^2.3.6",
-<<<<<<< HEAD
     "sqs-consumer": "^5.6.0",
-    "uWebSockets.js": "https://github.com/uNetworking/uWebSockets.js.git#v20.4.0",
-=======
->>>>>>> 1f890048
     "uuid": "^8.3.2",
     "uWebSockets.js": "https://github.com/uNetworking/uWebSockets.js.git#v20.6.0",
     "yargs": "^17.3.1"
