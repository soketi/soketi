--- conflicted
+++ resolved
@@ -348,19 +348,7 @@
     protected configureHttp(server: TemplatedApp): Promise<TemplatedApp> {
         return new Promise(resolve => {
             server.get(this.url('/'), (res, req) => this.httpHandler.healthCheck(res));
-<<<<<<< HEAD
-=======
             server.get(this.url('/ready'), (res, req) => this.httpHandler.ready(res));
-            server.get(this.url('/usage'), (res, req) => this.httpHandler.usage(res));
-
-            if (this.options.metrics.enabled) {
-                server.get(this.url('/metrics'), (res, req) => {
-                    res.query = queryString.parse(req.getQuery());
-
-                    return this.httpHandler.metrics(res);
-                });
-            }
->>>>>>> 7e12c89e
 
             server.get(this.url('/apps/:appId/channels'), (res, req) => {
                 res.params = { appId: req.getParameter(0) };
