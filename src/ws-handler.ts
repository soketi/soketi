import { App } from './app';
import async from 'async';
import { EncryptedPrivateChannelManager } from './channels';
import { HttpRequest, HttpResponse } from 'uWebSockets.js';
import { Log } from './log';
import { Namespace } from './namespace';
import { PresenceChannelManager } from './channels';
import { PresenceMemberInfo } from './channels/presence-channel-manager';
import { PrivateChannelManager } from './channels';
import { PublicChannelManager } from './channels';
import { PusherMessage, uWebSocketMessage } from './message';
import { Server } from './server';
import { Utils } from './utils';
import { WebSocket } from 'uWebSockets.js';

const ab2str = require('arraybuffer-to-string');
const Pusher = require('pusher');

export class WsHandler {
    /**
     * The manager for the public channels.
     */
    protected publicChannelManager: PublicChannelManager;

    /**
     * The manager for the private channels.
     */
    protected privateChannelManager: PrivateChannelManager;

    /**
     * The manager for the encrypted private channels.
     */
    protected encryptedPrivateChannelManager: EncryptedPrivateChannelManager;

    /**
     * The manager for the presence channels.
     */
    protected presenceChannelManager: PresenceChannelManager;

    /**
     * Initialize the Websocket connections handler.
     */
    constructor(protected server: Server) {
        this.publicChannelManager = new PublicChannelManager(server);
        this.privateChannelManager = new PrivateChannelManager(server);
        this.encryptedPrivateChannelManager = new EncryptedPrivateChannelManager(server);
        this.presenceChannelManager = new PresenceChannelManager(server);
    }

    /**
     * Handle a new open connection.
     */
    onOpen(ws: WebSocket): any {
        if (this.server.options.debug) {
            Log.websocketTitle('👨‍🔬 New connection:');
            Log.websocket({ ws });
        }

        ws.sendJson = (data) => {
            try {
                ws.send(JSON.stringify(data));

                this.updateTimeout(ws);

                if (ws.app) {
                    this.server.metricsManager.markWsMessageSent(ws.app.id, data);
                }

                if (this.server.options.debug) {
                    Log.websocketTitle('✈ Sent message to client:');
                    Log.websocket({ ws, data });
                }
            } catch (e) {
                //
            }
        }

        ws.id = this.generateSocketId();
        ws.subscribedChannels = new Set();
        ws.presence = new Map<string, PresenceMemberInfo>();

        if (this.server.closing) {
            ws.sendJson({
                event: 'pusher:error',
                data: {
                    code: 4200,
                    message: 'Server is closing. Please reconnect shortly.',
                },
            });

            return ws.end(4200);
        }

        this.checkForValidApp(ws).then(validApp => {
            if (!validApp) {
                ws.sendJson({
                    event: 'pusher:error',
                    data: {
                        code: 4001,
                        message: `App key ${ws.appKey} does not exist.`,
                    },
                });

                return ws.end(4001);
            }

            ws.app = validApp.forWebSocket();

            this.checkIfAppIsEnabled(ws).then(enabled => {
                if (!enabled) {
                    ws.sendJson({
                        event: 'pusher:error',
                        data: {
                            code: 4003,
                            message: 'The app is not enabled.',
                        },
                    });

                    return ws.end(4003);
                }

                this.checkAppConnectionLimit(ws).then(canConnect => {
                    if (!canConnect) {
                        ws.sendJson({
                            event: 'pusher:error',
                            data: {
                                code: 4004,
                                message: 'The current concurrent connections quota has been reached.',
                            },
                        });

                        ws.end(4100);
                    } else {
                        // Notify the adapter someone is using the app.
                        this.server.adapter.subscribeToApp(ws.app.id).then(() => {
                            // Make sure to update the socket after new data was pushed in.
                            this.server.adapter.addSocket(ws.app.id, ws);

                            let broadcastMessage = {
                                event: 'pusher:connection_established',
                                data: JSON.stringify({
                                    socket_id: ws.id,
                                    activity_timeout: 30,
                                }),
                            };

                            ws.sendJson(broadcastMessage);

<<<<<<< HEAD
                            this.server.metricsManager.markNewConnection(ws);
                        });
=======
                        if (ws.app.enableUserAuthentication) {
                            this.setUserAuthenticationTimeout(ws);
                        }

                        this.server.metricsManager.markNewConnection(ws);
>>>>>>> c9da87ab
                    }
                });
            });
        });
    }

    /**
     * Handle a received message from the client.
     */
    onMessage(ws: WebSocket, message: uWebSocketMessage, isBinary: boolean): any {
        if (message instanceof ArrayBuffer) {
            try {
                message = JSON.parse(ab2str(message)) as PusherMessage;
            } catch (err) {
                return;
            }
        }

        if (this.server.options.debug) {
            Log.websocketTitle('⚡ New message received:');
            Log.websocket({ message, isBinary });
        }

        if (message) {
            if (message.event === 'pusher:ping') {
                this.handlePong(ws);
            } else if (message.event === 'pusher:subscribe') {
                this.subscribeToChannel(ws, message);
            } else if (message.event === 'pusher:unsubscribe') {
                this.unsubscribeFromChannel(ws, message.data.channel);
            } else if (Utils.isClientEvent(message.event)) {
                this.handleClientEvent(ws, message);
            } else if (message.event === 'pusher:signin') {
                this.handleSignin(ws, message);
            } else {
                Log.warning({
                    info: 'Message event handler not implemented.',
                    message,
                });
            }
        }

        if (ws.app) {
            this.server.metricsManager.markWsMessageReceived(ws.app.id, message);
        }
    }

    /**
     * Handle the event of the client closing the connection.
     */
    onClose(ws: WebSocket, code: number, message: uWebSocketMessage): any {
        if (this.server.options.debug) {
            Log.websocketTitle('❌ Connection closed:');
            Log.websocket({ ws, code, message });
        }

        // If code 4200 (reconnect immediately) is called, it means the `closeAllLocalSockets()` was called.
        if (code !== 4200) {
            this.evictSocketFromMemory(ws);
        }
    }

    /**
     * Evict the local socket.
     */
    evictSocketFromMemory(ws: WebSocket): Promise<void> {
        return this.unsubscribeFromAllChannels(ws, true).then(() => {
            if (ws.app) {
                this.server.adapter.removeSocket(ws.app.id, ws.id);
                this.server.metricsManager.markDisconnection(ws);
            }

            this.clearTimeout(ws);
        });
    }

    /**
     * Handle the event to close all existing sockets.
     */
    async closeAllLocalSockets(): Promise<void> {
        let namespaces = this.server.adapter.getNamespaces();

        if (namespaces.size === 0) {
            return Promise.resolve();
        }

        return async.each([...namespaces], ([namespaceId, namespace]: [string, Namespace], nsCallback) => {
            namespace.getSockets().then(sockets => {
                async.each([...sockets], ([wsId, ws]: [string, WebSocket], wsCallback) => {
                    try {
                        ws.sendJson({
                            event: 'pusher:error',
                            data: {
                                code: 4200,
                                message: 'Server closed. Please reconnect shortly.',
                            },
                        });

                        ws.end(4200);
                    } catch (e) {
                        //
                    }

                    this.evictSocketFromMemory(ws).then(() => {
                        wsCallback();
                    });
                }).then(() => {
                    this.server.adapter.clearNamespace(namespaceId).then(() => {
                        nsCallback();
                    });
                });
            });
        }).then(() => {
            // One last clear to make sure everything went away.
            return this.server.adapter.clearNamespaces();
        });
    }

    /**
     * Mutate the upgrade request.
     */
    handleUpgrade(res: HttpResponse, req: HttpRequest, context): any {
        res.upgrade(
            {
                ip: ab2str(res.getRemoteAddressAsText()),
                ip2: ab2str(res.getProxiedRemoteAddressAsText()),
                appKey: req.getParameter(0),
            },
            req.getHeader('sec-websocket-key'),
            req.getHeader('sec-websocket-protocol'),
            req.getHeader('sec-websocket-extensions'),
            context,
        );
    }

    /**
     * Send back the pong response.
     */
    handlePong(ws: WebSocket): any {
        ws.sendJson({
            event: 'pusher:pong',
            data: {},
        });

        if (this.server.closing) {
            ws.sendJson({
                event: 'pusher:error',
                data: {
                    code: 4200,
                    message: 'Server closed. Please reconnect shortly.',
                },
            });

            ws.end(4200);

            this.evictSocketFromMemory(ws);
        }
    }

    /**
     * Instruct the server to subscribe the connection to the channel.
     */
    subscribeToChannel(ws: WebSocket, message: PusherMessage): any {
        if (this.server.closing) {
            ws.sendJson({
                event: 'pusher:error',
                data: {
                    code: 4200,
                    message: 'Server closed. Please reconnect shortly.',
                },
            });

            ws.end(4200);

            this.evictSocketFromMemory(ws);

            return;
        }

        let channel = message.data.channel;
        let channelManager = this.getChannelManagerFor(channel);

        if (channel.length > ws.app.maxChannelNameLength) {
            let broadcastMessage = {
                event: 'pusher:subscription_error',
                channel,
                data: {
                    type: 'LimitReached',
                    error: `The channel name is longer than the allowed ${ws.app.maxChannelNameLength} characters.`,
                    status: 4009,
                },
            };

            ws.sendJson(broadcastMessage);

            return;
        }

        channelManager.join(ws, channel, message).then((response) => {
            if (!response.success) {
                let { authError, type, errorMessage, errorCode } = response;

                // For auth errors, send pusher:subscription_error
                if (authError) {
                    return ws.sendJson({
                        event: 'pusher:subscription_error',
                        channel,
                        data: {
                            type: 'AuthError',
                            error: errorMessage,
                            status: 401,
                        },
                    });
                }

                // Otherwise, catch any non-auth related errors.
                return ws.sendJson({
                    event: 'pusher:subscription_error',
                    channel,
                    data: {
                        type: type,
                        error: errorMessage,
                        status: errorCode,
                    },
                });
            }

            if (!ws.subscribedChannels.has(channel)) {
                ws.subscribedChannels.add(channel);
            }

            // Make sure to update the socket after new data was pushed in.
            this.server.adapter.addSocket(ws.app.id, ws);

            // If the connection freshly joined, send the webhook:
            if (response.channelConnections === 1) {
                this.server.webhookSender.sendChannelOccupied(ws.app, channel);
            }

            // For non-presence channels, end with subscription succeeded.
            if (!(channelManager instanceof PresenceChannelManager)) {
                let broadcastMessage = {
                    event: 'pusher_internal:subscription_succeeded',
                    channel,
                };

                ws.sendJson(broadcastMessage);

                if (Utils.isCachingChannel(channel)) {
                    this.sendMissedCacheIfExists(ws, channel);
                }

                return;
            }

            // Otherwise, prepare a response for the presence channel.
            this.server.adapter.getChannelMembers(ws.app.id, channel, false).then(members => {
                let { user_id, user_info } = response.member;

                ws.presence.set(channel, response.member);

                // Make sure to update the socket after new data was pushed in.
                this.server.adapter.addSocket(ws.app.id, ws);

                // If the member already exists in the channel, don't resend the member_added event.
                if (!members.has(user_id as string)) {
                    this.server.webhookSender.sendMemberAdded(ws.app, channel, user_id as string);

                    this.server.adapter.send(ws.app.id, channel, JSON.stringify({
                        event: 'pusher_internal:member_added',
                        channel,
                        data: JSON.stringify({
                            user_id: user_id,
                            user_info: user_info,
                        }),
                    }), ws.id);

                    members.set(user_id as string, user_info);
                }

                let broadcastMessage = {
                    event: 'pusher_internal:subscription_succeeded',
                    channel,
                    data: JSON.stringify({
                        presence: {
                            ids: Array.from(members.keys()),
                            hash: Object.fromEntries(members),
                            count: members.size,
                        },
                    }),
                };

                ws.sendJson(broadcastMessage);

                if (Utils.isCachingChannel(channel)) {
                    this.sendMissedCacheIfExists(ws, channel);
                }
            }).catch(err => {
                Log.error(err);

                ws.sendJson({
                    event: 'pusher:error',
                    channel,
                    data: {
                        type: 'ServerError',
                        error: 'A server error has occured.',
                        code: 4302,
                    },
                });
            });
        });
    }

    /**
     * Instruct the server to unsubscribe the connection from the channel.
     */
    unsubscribeFromChannel(ws: WebSocket, channel: string, closing = false): Promise<void> {
        let channelManager = this.getChannelManagerFor(channel);

        return channelManager.leave(ws, channel).then(response => {
            let member = ws.presence.get(channel);

            if (response.left) {
                // Send presence channel-speific events and delete specific data.
                // This can happen only if the user is connected to the presence channel.
                if (channelManager instanceof PresenceChannelManager && ws.presence.has(channel)) {
                    ws.presence.delete(channel);

                    // Make sure to update the socket after new data was pushed in.
                    this.server.adapter.addSocket(ws.app.id, ws);

                    this.server.adapter.getChannelMembers(ws.app.id, channel, false).then(members => {
                        if (!members.has(member.user_id as string)) {
                            this.server.webhookSender.sendMemberRemoved(ws.app, channel, member.user_id);

                            this.server.adapter.send(ws.app.id, channel, JSON.stringify({
                                event: 'pusher_internal:member_removed',
                                channel,
                                data: JSON.stringify({
                                    user_id: member.user_id,
                                }),
                            }), ws.id);
                        }
                    });
                }

                ws.subscribedChannels.delete(channel);

                // Make sure to update the socket after new data was pushed in,
                // but only if the user is not closing the connection.
                if (!closing) {
                    this.server.adapter.addSocket(ws.app.id, ws);
                }

                if (response.remainingConnections === 0) {
                    this.server.webhookSender.sendChannelVacated(ws.app, channel);
                }
            }

            // ws.send(JSON.stringify({
            //     event: 'pusher_internal:unsubscribed',
            //     channel,
            // }));

            return;
        });
    }

    /**
     * Unsubscribe the connection from all channels.
     */
    unsubscribeFromAllChannels(ws: WebSocket, closing = true): Promise<void> {
        if (!ws.subscribedChannels) {
            return Promise.resolve();
        }

        return Promise.all([
            async.each(ws.subscribedChannels, (channel, callback) => {
                this.unsubscribeFromChannel(ws, channel, closing).then(() => callback());
            }),
            ws.app && ws.user ? this.server.adapter.removeUser(ws) : new Promise<void>(resolve => resolve()),
        ]).then(() => {
            return;
        })
    }

    /**
     * Handle the events coming from the client.
     */
    handleClientEvent(ws: WebSocket, message: PusherMessage): any {
        let { event, data, channel } = message;

        if (!ws.app.enableClientMessages) {
            return ws.sendJson({
                event: 'pusher:error',
                channel,
                data: {
                    code: 4301,
                    message: `The app does not have client messaging enabled.`,
                },
            });
        }

        // Make sure the event name length is not too big.
        if (event.length > ws.app.maxEventNameLength) {
            let broadcastMessage = {
                event: 'pusher:error',
                channel,
                data: {
                    code: 4301,
                    message: `Event name is too long. Maximum allowed size is ${ws.app.maxEventNameLength}.`,
                },
            };

            ws.sendJson(broadcastMessage);

            return;
        }

        let payloadSizeInKb = Utils.dataToKilobytes(message.data);

        // Make sure the total payload of the message body is not too big.
        if (payloadSizeInKb > parseFloat(ws.app.maxEventPayloadInKb as string)) {
            let broadcastMessage = {
                event: 'pusher:error',
                channel,
                data: {
                    code: 4301,
                    message: `The event data should be less than ${ws.app.maxEventPayloadInKb} KB.`,
                },
            };

            ws.sendJson(broadcastMessage);

            return;
        }

        this.server.adapter.isInChannel(ws.app.id, channel, ws.id).then(canBroadcast => {
            if (!canBroadcast) {
                return;
            }

            this.server.rateLimiter.consumeFrontendEventPoints(1, ws.app, ws).then(response => {
                if (response.canContinue) {
                    let userId = ws.presence.has(channel) ? ws.presence.get(channel).user_id : null;

                    let message = JSON.stringify({
                        event,
                        channel,
                        data,
                        ...userId ? { user_id: userId } : {},
                    });

                    this.server.adapter.send(ws.app.id, channel, message, ws.id);

                    this.server.webhookSender.sendClientEvent(
                        ws.app, channel, event, data, ws.id, userId,
                    );

                    return;
                }

                ws.sendJson({
                    event: 'pusher:error',
                    channel,
                    data: {
                        code: 4301,
                        message: 'The rate limit for sending client events exceeded the quota.',
                    },
                });
            });
        });
    }

    /**
     * Handle the signin coming from the frontend.
     */
    handleSignin(ws: WebSocket, message: PusherMessage): void {
        if (!ws.userAuthenticationTimeout) {
            return;
        }

        this.signinTokenIsValid(ws, message.data.user_data, message.data.auth).then(isValid => {
            if (!isValid) {
                ws.sendJson({
                    event: 'pusher:error',
                    data: {
                        code: 4009,
                        message: 'Connection not authorized.',
                    },
                });

                try {
                    ws.end(4009);
                } catch (e) {
                    //
                }

                return;
            }

            let decodedUser = JSON.parse(message.data.user_data);

            if (!decodedUser.id) {
                ws.sendJson({
                    event: 'pusher:error',
                    data: {
                        code: 4009,
                        message: 'The returned user data must contain the "id" field.',
                    },
                });

                try {
                    ws.end(4009);
                } catch (e) {
                    //
                }

                return;
            }

            ws.user = {
                ...decodedUser,
                ...{
                    id: decodedUser.id.toString(),
                },
            };

            if (ws.userAuthenticationTimeout) {
                clearTimeout(ws.userAuthenticationTimeout);
            }

            this.server.adapter.addSocket(ws.app.id, ws);

            this.server.adapter.addUser(ws).then(() => {
                ws.sendJson({
                    event: 'pusher:signin_success',
                    data: message.data,
                });
            });
        });
    }

    /**
     * Send the first event as cache_missed, if it exists, to catch up.
     */
    sendMissedCacheIfExists(ws: WebSocket, channel: string) {
        this.server.cacheManager.get(`app:${ws.app.id}:channel:${channel}:cache_miss`).then(cachedEvent => {
            if (cachedEvent) {
                ws.sendJson({ event: 'pusher:cache_miss', channel, data: cachedEvent });
            } else {
                this.server.webhookSender.sendCacheMissed(ws.app, channel);
            }
        });
    }

    /**
     * Get the channel manager for the given channel name,
     * respecting the Pusher protocol.
     */
    getChannelManagerFor(channel: string): PublicChannelManager|PrivateChannelManager|EncryptedPrivateChannelManager|PresenceChannelManager {
        if (Utils.isPresenceChannel(channel)) {
            return this.presenceChannelManager;
        } else if (Utils.isEncryptedPrivateChannel(channel)) {
            return this.encryptedPrivateChannelManager;
        } else if (Utils.isPrivateChannel(channel)) {
            return this.privateChannelManager;
        } else {
            return this.publicChannelManager;
        }
    }

    /**
     * Use the app manager to retrieve a valid app.
     */
    protected checkForValidApp(ws: WebSocket): Promise<App|null> {
        return this.server.appManager.findByKey(ws.appKey);
    }

    /**
     * Make sure that the app is enabled.
     */
    protected checkIfAppIsEnabled(ws: WebSocket): Promise<boolean> {
        return Promise.resolve(ws.app.enabled);
    }

    /**
     * Make sure the connection limit is not reached with this connection.
     * Return a boolean wether the user can connect or not.
     */
    protected checkAppConnectionLimit(ws: WebSocket): Promise<boolean> {
        return this.server.adapter.getSocketsCount(ws.app.id).then(wsCount => {
            let maxConnections = parseInt(ws.app.maxConnections as string) || -1;

            if (maxConnections < 0) {
                return true;
            }

            return wsCount + 1 <= maxConnections;
        }).catch(err => {
            Log.error(err);
            return false;
        });
    }

    /**
     * Check is an incoming connection can subscribe.
     */
    signinTokenIsValid(ws: WebSocket, userData: string, signatureToCheck: string): Promise<boolean> {
        return this.signinTokenForUserData(ws, userData).then(expectedSignature => {
            return signatureToCheck === expectedSignature;
        });
    }

    /**
     * Get the signin token from the given message, by the Socket.
     */
    protected signinTokenForUserData(ws: WebSocket, userData: string): Promise<string> {
        return new Promise(resolve => {
            let decodedString = `${ws.id}::user::${userData}`;
            let token = new Pusher.Token(ws.app.key, ws.app.secret);

            resolve(
                ws.app.key + ':' + token.sign(decodedString)
            );
        });
    }

    /**
     * Generate a Pusher-like Socket ID.
     */
    protected generateSocketId(): string {
        let min = 0;
        let max = 10000000000;

        let randomNumber = (min, max) => Math.floor(Math.random() * (max - min + 1) + min);

        return randomNumber(min, max) + '.' + randomNumber(min, max);
    }

    /**
     * Clear WebSocket timeout.
     */
    protected clearTimeout(ws: WebSocket): void {
        if (ws.timeout) {
            clearTimeout(ws.timeout);
        }
    }

    /**
     * Update WebSocket timeout.
     */
    protected updateTimeout(ws: WebSocket): void {
        this.clearTimeout(ws);

        ws.timeout = setTimeout(() => {
            ws.end(4201);
        }, 120_000);
    }

    /**
     * Set the authentication timeout for the socket.
     */
    protected setUserAuthenticationTimeout(ws: WebSocket): void {
        ws.userAuthenticationTimeout = setTimeout(() => {
            ws.sendJson({
                event: 'pusher:error',
                data: {
                    code: 4009,
                    message: 'Connection not authorized within timeout.',
                },
            });

            try {
                ws.end(4009);
            } catch (e) {
                //
            }
        }, this.server.options.userAuthenticationTimeout);
    }
}<|MERGE_RESOLUTION|>--- conflicted
+++ resolved
@@ -146,16 +146,12 @@
 
                             ws.sendJson(broadcastMessage);
 
-<<<<<<< HEAD
+                            if (ws.app.enableUserAuthentication) {
+                                this.setUserAuthenticationTimeout(ws);
+                            }
+
                             this.server.metricsManager.markNewConnection(ws);
                         });
-=======
-                        if (ws.app.enableUserAuthentication) {
-                            this.setUserAuthenticationTimeout(ws);
-                        }
-
-                        this.server.metricsManager.markNewConnection(ws);
->>>>>>> c9da87ab
                     }
                 });
             });
