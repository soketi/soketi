name: Docker Commit

on:
  push:
    branches:
      - "*"
  pull_request:
    branches:
      - "*"
    tags-ignore:
      - "*"

jobs:
<<<<<<< HEAD
=======
  # Alpine build.
  # WARNING: Deprecated, will be removed as it is not recommended
  #          for uWebSockets.js
  alpine:
    if: "!contains(github.event.head_commit.message, 'skip ci')"

    runs-on: ubuntu-latest

    strategy:
      fail-fast: false

      matrix:
        node:
          - '16'

    name: Tag Alpine Commit (node:${{ matrix.node }})

    steps:
      - uses: actions/checkout@v3.5.3

      - name: Docker meta
        id: docker_meta
        uses: docker/metadata-action@v4.6.0
        with:
          images: quay.io/soketi/soketi
          tags: |
            type=ref,event=pr,suffix=-${{ matrix.node }}-alpine
            type=raw,value=${{ github.sha }}-${{ matrix.node }}-alpine
          labels: |
            quay.expires-after=7d

      - name: Set up QEMU
        uses: docker/setup-qemu-action@v2

      - name: Set up Docker Buildx
        uses: docker/setup-buildx-action@v2
        with:
          driver-opts: network=host

      - name: Login to Quay
        uses: docker/login-action@v2
        with:
          registry: quay.io
          username: ${{ secrets.DOCKER_REGISTRY_USERNAME }}
          password: ${{ secrets.DOCKER_REGISTRY_TOKEN }}

      - name: Build and Push
        uses: docker/build-push-action@v4
        with:
          push: true
          context: .
          tags: ${{ steps.docker_meta.outputs.tags }}
          labels: ${{ steps.docker_meta.outputs.labels }}
          build-args: |
            VERSION=${{ matrix.node }}
          cache-from: |
            type=gha,scope=alpine
          cache-to: |
            type=gha,scope=alpine
          platforms: |
            linux/amd64
            linux/arm64
            linux/arm/v7

>>>>>>> bb739ca2
  # Distroless build.
  distroless:
    if: "!contains(github.event.head_commit.message, 'skip ci')"

    runs-on: ubuntu-latest

    strategy:
      fail-fast: false

      matrix:
        node:
          - '16'

    name: Tag Distroless Commit (node:${{ matrix.node }})

    steps:
      - uses: actions/checkout@v3.5.3

      - name: Docker meta
        id: docker_meta
        uses: docker/metadata-action@v4.6.0
        with:
          images: quay.io/soketi/soketi
          tags: |
            type=ref,event=pr,suffix=-${{ matrix.node }}-distroless
            type=raw,value=${{ github.sha }}-${{ matrix.node }}-distroless
          labels: |
            quay.expires-after=7d

      - name: Set up QEMU
        uses: docker/setup-qemu-action@v2

      - name: Set up Docker Buildx
        uses: docker/setup-buildx-action@v2
        with:
          driver-opts: network=host

      - name: Login to Quay
        uses: docker/login-action@v2
        with:
          registry: quay.io
          username: ${{ secrets.DOCKER_REGISTRY_USERNAME }}
          password: ${{ secrets.DOCKER_REGISTRY_TOKEN }}

      - name: Build and Push
        uses: docker/build-push-action@v4
        with:
          push: true
          context: .
          tags: ${{ steps.docker_meta.outputs.tags }}
          labels: ${{ steps.docker_meta.outputs.labels }}
          file: Dockerfile.distroless
          build-args: |
            VERSION=${{ matrix.node }}
          cache-from: |
            type=gha,scope=distroless
          cache-to: |
            type=gha,scope=distroless
          platforms: |
            linux/amd64
            linux/arm64

  # Stable Debian build.
  debian:
    if: "!contains(github.event.head_commit.message, 'skip ci')"

    runs-on: ubuntu-latest

    strategy:
      fail-fast: false

      matrix:
        node:
          - '16'

    name: Tag Debian Commit (node:${{ matrix.node }})

    steps:
      - uses: actions/checkout@v3.5.3

      - name: Docker meta
        id: docker_meta
        uses: docker/metadata-action@v4.6.0
        with:
          images: quay.io/soketi/soketi
          tags: |
            type=ref,event=pr,suffix=-${{ matrix.node }}-debian
            type=raw,value=${{ github.sha }}-${{ matrix.node }}-debian
          labels: |
            quay.expires-after=7d

      - name: Set up QEMU
        uses: docker/setup-qemu-action@v2

      - name: Set up Docker Buildx
        uses: docker/setup-buildx-action@v2
        with:
          driver-opts: network=host

      - name: Login to Quay
        uses: docker/login-action@v2
        with:
          registry: quay.io
          username: ${{ secrets.DOCKER_REGISTRY_USERNAME }}
          password: ${{ secrets.DOCKER_REGISTRY_TOKEN }}

      - name: Build and Push
        uses: docker/build-push-action@v4
        with:
          push: true
          context: .
          tags: ${{ steps.docker_meta.outputs.tags }}
          labels: ${{ steps.docker_meta.outputs.labels }}
          file: Dockerfile.debian
          build-args: |
            VERSION=${{ matrix.node }}
          cache-from: |
            type=gha,scope=debian
          cache-to: |
            type=gha,scope=debian
          platforms: |
            linux/amd64
            linux/arm64
            linux/arm/v7<|MERGE_RESOLUTION|>--- conflicted
+++ resolved
@@ -11,73 +11,6 @@
       - "*"
 
 jobs:
-<<<<<<< HEAD
-=======
-  # Alpine build.
-  # WARNING: Deprecated, will be removed as it is not recommended
-  #          for uWebSockets.js
-  alpine:
-    if: "!contains(github.event.head_commit.message, 'skip ci')"
-
-    runs-on: ubuntu-latest
-
-    strategy:
-      fail-fast: false
-
-      matrix:
-        node:
-          - '16'
-
-    name: Tag Alpine Commit (node:${{ matrix.node }})
-
-    steps:
-      - uses: actions/checkout@v3.5.3
-
-      - name: Docker meta
-        id: docker_meta
-        uses: docker/metadata-action@v4.6.0
-        with:
-          images: quay.io/soketi/soketi
-          tags: |
-            type=ref,event=pr,suffix=-${{ matrix.node }}-alpine
-            type=raw,value=${{ github.sha }}-${{ matrix.node }}-alpine
-          labels: |
-            quay.expires-after=7d
-
-      - name: Set up QEMU
-        uses: docker/setup-qemu-action@v2
-
-      - name: Set up Docker Buildx
-        uses: docker/setup-buildx-action@v2
-        with:
-          driver-opts: network=host
-
-      - name: Login to Quay
-        uses: docker/login-action@v2
-        with:
-          registry: quay.io
-          username: ${{ secrets.DOCKER_REGISTRY_USERNAME }}
-          password: ${{ secrets.DOCKER_REGISTRY_TOKEN }}
-
-      - name: Build and Push
-        uses: docker/build-push-action@v4
-        with:
-          push: true
-          context: .
-          tags: ${{ steps.docker_meta.outputs.tags }}
-          labels: ${{ steps.docker_meta.outputs.labels }}
-          build-args: |
-            VERSION=${{ matrix.node }}
-          cache-from: |
-            type=gha,scope=alpine
-          cache-to: |
-            type=gha,scope=alpine
-          platforms: |
-            linux/amd64
-            linux/arm64
-            linux/arm/v7
-
->>>>>>> bb739ca2
   # Distroless build.
   distroless:
     if: "!contains(github.event.head_commit.message, 'skip ci')"
