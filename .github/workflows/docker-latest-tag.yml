name: Docker Latest

on:
  push:
    branches:
      - master
    tags-ignore:
      - "*"
  pull_request:
    tags-ignore:
      - "*"
    branches-ignore:
      - "*"

jobs:
  push:
    if: "!contains(github.event.head_commit.message, 'skip ci')"

    runs-on: ubuntu-latest

    strategy:
      matrix:
        node:
<<<<<<< HEAD
          - 16-alpine
=======
          - '16'
>>>>>>> d6dcce53

    services:
      registry:
        image: registry:2
        ports:
          - 5000:5000

    name: Tag & Test Latest (node:${{ matrix.node }})

    steps:
      - uses: actions/checkout@v2

      - name: Set up QEMU
        uses: docker/setup-qemu-action@v1

      - name: Set up Docker Buildx
        uses: docker/setup-buildx-action@v1
        with:
          driver-opts: network=host

      - name: Build testing image
        uses: docker/build-push-action@v2
        with:
          push: true
          tags: localhost:5000/soketi/soketi:latest-${{ matrix.node }}-alpine
          build-args: |
            VERSION=${{ matrix.node }}

      - name: Test
        run: |
          docker run -d -p 6001:6001 -e DEBUG=1 localhost:5000/soketi/soketi:latest-${{ matrix.node }}-alpine
          sleep 5
          curl --silent -XGET --fail http://127.0.0.1:6001

      - name: Login to Quay
        uses: docker/login-action@v1
        with:
          registry: quay.io
          username: ${{ secrets.DOCKER_REGISTRY_USERNAME }}
          password: ${{ secrets.DOCKER_REGISTRY_TOKEN }}

      - name: Build and Push
        uses: docker/build-push-action@v2
        with:
          push: true
          context: .
          tags: quay.io/soketi/soketi:latest-${{ matrix.node }}-alpine
          build-args: |
            VERSION=${{ matrix.node }}<|MERGE_RESOLUTION|>--- conflicted
+++ resolved
@@ -21,11 +21,7 @@
     strategy:
       matrix:
         node:
-<<<<<<< HEAD
-          - 16-alpine
-=======
           - '16'
->>>>>>> d6dcce53
 
     services:
       registry:
