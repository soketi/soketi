import async from 'async';
import { Log } from '../src/log';
import { Server } from './../src/server';
import { v4 as uuidv4 } from 'uuid';

const bodyParser = require('body-parser');
const express = require('express');
const Pusher = require('pusher');
const PusherJS = require('pusher-js');
<<<<<<< HEAD
const tcpPortUsed = require('tcp-port-used');

export class Utils {
    public static wsServers: Server[] = [];
    public static httpServers: any[] = [];
=======
// const tcpPortUsed = require('tcp-port-used');

export class Utils {
    public static wsServers: Server[] = [];
>>>>>>> 43189bc1

    static appManagerIs(manager: string): boolean {
        return (process.env.TEST_APP_MANAGER || 'array') === manager;
    }

    static adapterIs(adapter: string) {
        return (process.env.TEST_ADAPTER || 'local') === adapter;
    }

    static waitForPortsToFreeUp(): Promise<any> {
<<<<<<< HEAD
        return Promise.all([
            tcpPortUsed.waitUntilFree(6001, 500, 5 * 1000),
            tcpPortUsed.waitUntilFree(6002, 500, 5 * 1000),
            tcpPortUsed.waitUntilFree(3001, 500, 5 * 1000),
        ]);
=======
        return Promise.resolve();
>>>>>>> 43189bc1
    }

    static newServer(options = {}, callback): any {
        options = {
            'adapter.redis.prefix': uuidv4(),
            'appManager.array.apps.0.maxBackendEventsPerSecond': 200,
            'appManager.array.apps.0.maxClientEventsPerSecond': 200,
            'appManager.array.apps.0.maxReadRequestsPerSecond': 200,
            ...options,
            'adapter.driver': process.env.TEST_ADAPTER || 'local',
            'appManager.driver': process.env.TEST_APP_MANAGER || 'array',
            'rateLimiter.driver': process.env.TEST_RATE_LIMITER || 'local',
            'appManager.dynamodb.endpoint': 'http://127.0.0.1:8000',
            'metrics.enabled': true,
        };

        return Server.start(options, (server: Server) => {
<<<<<<< HEAD
            this.wsServers.push(server);
=======
            Utils.wsServers.push(server);
>>>>>>> 43189bc1

            callback(server);
        });
    }

    static newClonedServer(server: Server, options = {}, callback): any {
        return this.newServer({
            // Make sure the same prefixes exists so that they can communicate
            'adapter.redis.prefix': server.options.adapter.redis.prefix,
            ...options,
        }, callback);
    }

<<<<<<< HEAD
    static newWebhookServer(requestHandler: CallableFunction, onReadyCallback: CallableFunction): any {
        let webhooksApp = express();

        webhooksApp.use(bodyParser.json());

        webhooksApp.use((req, res, next) => {
            res.header('Access-Control-Allow-Origin', '*');
            res.header('Access-Control-Allow-Methods', '*');
            res.header('Access-Control-Allow-Headers', '*');
            next();
        });

        webhooksApp.post('/webhook', requestHandler);

        let server = webhooksApp.listen(3001, () => {
            Log.success('🎉 Webhook Server is up and running!');
        });

        server.on('error', err => {
            console.log('Websocket server error', err);
        });

        this.httpServers.push(server);

        onReadyCallback(server);
    }

=======
>>>>>>> 43189bc1
    static flushWsServers(): Promise<void> {
        if (this.wsServers.length === 0) {
            return Promise.resolve();
        }

        return async.each(this.wsServers, (server: Server, serverCallback) => {
            server.stop().then(() => {
                serverCallback();
            });
        }).then(() => {
            this.wsServers = [];
        });
    }

    static flushHttpServers(): Promise<void> {
        if (this.httpServers.length === 0) {
            return Promise.resolve();
        }

        return async.each(this.httpServers, (server: any, serverCallback) => {
            server.close(() => {
                serverCallback();
            });
        }).then(() => {
<<<<<<< HEAD
            this.httpServers = [];
=======
            this.wsServers = [];
>>>>>>> 43189bc1
        });
    }

    static flushServers(): Promise<any> {
        return Promise.all([
            this.flushWsServers(),
<<<<<<< HEAD
            this.flushHttpServers(),
=======
>>>>>>> 43189bc1
        ]);
    }

    static newClient(options = {}, port = 6001, key = 'app-key', withStateChange = true): any {
        let client = new PusherJS(key, {
            wsHost: '127.0.0.1',
            httpHost: '127.0.0.1',
            wsPort: port,
            wssPort: port,
            httpPort: port,
            httpsPort: port,
            forceTLS: false,
            encrypted: true,
            disableStats: true,
            enabledTransports: ['ws'],
            ignoreNullOrigin: true,
            encryptionMasterKeyBase64: 'nxzvbGF+f8FGhk/jOaZvgMle1tqxzF/VfUZLBLhhaH0=',
            ...options,
        });

        if (withStateChange) {
            client.connection.bind('state_change', ({ current }) => {
                if (current === 'unavailable') {
                    console.log('The connection could not be made. Status: ' + current);
                }
            });
        }

        return client;
    }

    static newBackend(appId = 'app-id', key = 'app-key', secret = 'app-secret', port = 6001): any {
        return new Pusher({
            appId,
            key,
            secret,
            host: '127.0.0.1',
            port,
            encryptionMasterKeyBase64: 'nxzvbGF+f8FGhk/jOaZvgMle1tqxzF/VfUZLBLhhaH0=',
        });
    }

    static newClientForPrivateChannel(clientOptions = {}, port = 6001, key = 'app-key'): any {
        return this.newClient({
            authorizer: (channel, options) => ({
                authorize: (socketId, callback) => {
                    callback(false, {
                        auth: this.signTokenForPrivateChannel(socketId, channel),
                        channel_data: null,
                    });
                },
            }),
            ...clientOptions,
        }, port, key);
    }

    static newClientForEncryptedPrivateChannel(clientOptions = {}, port = 6001, key = 'app-key'): any {
        return this.newClient({
            authorizer: (channel, options) => ({
                authorize: (socketId, callback) => {
                    callback(false, {
                        auth: this.signTokenForPrivateChannel(socketId, channel),
                        channel_data: null,
                        shared_secret: this.newBackend().channelSharedSecret(channel.name).toString('base64'),
                    });
                },
            }),
            ...clientOptions,
        }, port, key);
    }

    static newClientForPresenceUser(user: any, clientOptions = {}, port = 6001, key = 'app-key'): any {
        return this.newClient({
            authorizer: (channel, options) => ({
                authorize: (socketId, callback) => {
                    callback(false, {
                        auth: this.signTokenForPresenceChannel(socketId, channel, user),
                        channel_data: JSON.stringify(user),
                    });
                },
            }),
            ...clientOptions,
        }, port, key);
    }

    static sendEventToChannel(pusher, channel: string|string[], event: string, body: any): any {
        return pusher.trigger(channel, event, body);
    }

    static signTokenForPrivateChannel(
        socketId: string,
        channel: any,
        key = 'app-key',
        secret = 'app-secret'
    ): string {
        let token = new Pusher.Token(key, secret);

        return key + ':' + token.sign(`${socketId}:${channel.name}`);
    }

    static signTokenForPresenceChannel(
        socketId: string,
        channel: any,
        channelData: any,
        key = 'app-key',
        secret = 'app-secret'
    ): string {
        let token = new Pusher.Token(key, secret);

        return key + ':' + token.sign(`${socketId}:${channel.name}:${JSON.stringify(channelData)}`);
    }

    static wait(ms): Promise<void> {
        return new Promise(resolve => setTimeout(resolve, ms));
    }

    static randomChannelName(): string {
        return `channel-${Math.floor(Math.random() * 10000000)}`;
    }

    static shouldRun(condition): jest.It {
        return condition ? it : it.skip;
    }
}<|MERGE_RESOLUTION|>--- conflicted
+++ resolved
@@ -7,18 +7,11 @@
 const express = require('express');
 const Pusher = require('pusher');
 const PusherJS = require('pusher-js');
-<<<<<<< HEAD
 const tcpPortUsed = require('tcp-port-used');
 
 export class Utils {
     public static wsServers: Server[] = [];
     public static httpServers: any[] = [];
-=======
-// const tcpPortUsed = require('tcp-port-used');
-
-export class Utils {
-    public static wsServers: Server[] = [];
->>>>>>> 43189bc1
 
     static appManagerIs(manager: string): boolean {
         return (process.env.TEST_APP_MANAGER || 'array') === manager;
@@ -29,15 +22,11 @@
     }
 
     static waitForPortsToFreeUp(): Promise<any> {
-<<<<<<< HEAD
         return Promise.all([
-            tcpPortUsed.waitUntilFree(6001, 500, 5 * 1000),
-            tcpPortUsed.waitUntilFree(6002, 500, 5 * 1000),
+            // tcpPortUsed.waitUntilFree(6001, 500, 5 * 1000),
+            // tcpPortUsed.waitUntilFree(6002, 500, 5 * 1000),
             tcpPortUsed.waitUntilFree(3001, 500, 5 * 1000),
         ]);
-=======
-        return Promise.resolve();
->>>>>>> 43189bc1
     }
 
     static newServer(options = {}, callback): any {
@@ -55,11 +44,7 @@
         };
 
         return Server.start(options, (server: Server) => {
-<<<<<<< HEAD
             this.wsServers.push(server);
-=======
-            Utils.wsServers.push(server);
->>>>>>> 43189bc1
 
             callback(server);
         });
@@ -73,7 +58,6 @@
         }, callback);
     }
 
-<<<<<<< HEAD
     static newWebhookServer(requestHandler: CallableFunction, onReadyCallback: CallableFunction): any {
         let webhooksApp = express();
 
@@ -101,8 +85,6 @@
         onReadyCallback(server);
     }
 
-=======
->>>>>>> 43189bc1
     static flushWsServers(): Promise<void> {
         if (this.wsServers.length === 0) {
             return Promise.resolve();
@@ -127,21 +109,14 @@
                 serverCallback();
             });
         }).then(() => {
-<<<<<<< HEAD
             this.httpServers = [];
-=======
-            this.wsServers = [];
->>>>>>> 43189bc1
         });
     }
 
     static flushServers(): Promise<any> {
         return Promise.all([
             this.flushWsServers(),
-<<<<<<< HEAD
             this.flushHttpServers(),
-=======
->>>>>>> 43189bc1
         ]);
     }
 
