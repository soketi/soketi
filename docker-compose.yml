version: "3"

networks:
  soketi:
    driver: bridge

services:
  localstack:
    container_name: localstack
    image: localstack/localstack
    ports:
      - "4510-4530:4510-4530"
      - "4566:4566"
      - "4571:4571"
    environment:
      - SERVICES=sqs,s3
      - DEBUG=1
      - HOST_TMP_FOLDER=/tmp/localstack
      - DOCKER_HOST=unix:///var/run/docker.sock
    volumes:
      - "${TMPDIR:-/tmp}/localstack:/tmp/localstack"
      - "/var/run/docker.sock:/var/run/docker.sock"
    networks:
      - soketi
    healthcheck:
      test: ["CMD", "curl", "-f", "http://localhost:4566/health"]
      retries: 3
      timeout: 5s
<<<<<<< HEAD
  redis:
    container_name: redis
    image: redis:7.0.0
    ports:
      - 6379:6379
    environment:
      ALLOW_EMPTY_PASSWORD: "yes"
    networks:
      - soketi
    healthcheck:
      test: ["CMD", "redis-cli", "ping"]
      retries: 3
      timeout: 5s
=======
  initialize_sqs:
    container_name: initialize_sqs
    build:
      context: .
      dockerfile: Dockerfile.awslocal
    volumes:
      - ./tests/fixtures/sqs.json:/tmp/sqs.json
    networks:
      - soketi
    command:
      - sqs
      - create-queue
      - --endpoint-url=http://localstack:4566
      - --queue-name=test.fifo
      - --region=us-east-1
      - --attributes=file:///tmp/sqs.json
    depends_on:
      localstack:
        condition: service_healthy
  dynamodb:
    container_name: dynamodb
    image: amazon/dynamodb-local:1.22.0
    ports:
      - "8000:8000"
    command: "-jar DynamoDBLocal.jar -sharedDb"
    networks:
      - soketi
    environment:
      AWS_ACCESS_KEY_ID: fake-id
      AWS_SECRET_ACCESS_KEY: fake-secret
  initialize_dynamodb:
    container_name: initialize_dynamodb
    image: node:18-alpine
    volumes:
      - .:/app/
    networks:
      - soketi
    environment:
      - DYNAMODB_URL="dynamodb:8000"
    entrypoint:
      - node
      - /app/tests/fixtures/dynamodb_schema.js
>>>>>>> bb739ca2
<|MERGE_RESOLUTION|>--- conflicted
+++ resolved
@@ -5,6 +5,19 @@
     driver: bridge
 
 services:
+  redis:
+    container_name: redis
+    image: redis:7.0.0
+    ports:
+      - 6379:6379
+    environment:
+      ALLOW_EMPTY_PASSWORD: "yes"
+    networks:
+      - soketi
+    healthcheck:
+      test: ["CMD", "redis-cli", "ping"]
+      retries: 3
+      timeout: 5s
   localstack:
     container_name: localstack
     image: localstack/localstack
@@ -26,40 +39,6 @@
       test: ["CMD", "curl", "-f", "http://localhost:4566/health"]
       retries: 3
       timeout: 5s
-<<<<<<< HEAD
-  redis:
-    container_name: redis
-    image: redis:7.0.0
-    ports:
-      - 6379:6379
-    environment:
-      ALLOW_EMPTY_PASSWORD: "yes"
-    networks:
-      - soketi
-    healthcheck:
-      test: ["CMD", "redis-cli", "ping"]
-      retries: 3
-      timeout: 5s
-=======
-  initialize_sqs:
-    container_name: initialize_sqs
-    build:
-      context: .
-      dockerfile: Dockerfile.awslocal
-    volumes:
-      - ./tests/fixtures/sqs.json:/tmp/sqs.json
-    networks:
-      - soketi
-    command:
-      - sqs
-      - create-queue
-      - --endpoint-url=http://localstack:4566
-      - --queue-name=test.fifo
-      - --region=us-east-1
-      - --attributes=file:///tmp/sqs.json
-    depends_on:
-      localstack:
-        condition: service_healthy
   dynamodb:
     container_name: dynamodb
     image: amazon/dynamodb-local:1.22.0
@@ -70,17 +49,4 @@
       - soketi
     environment:
       AWS_ACCESS_KEY_ID: fake-id
-      AWS_SECRET_ACCESS_KEY: fake-secret
-  initialize_dynamodb:
-    container_name: initialize_dynamodb
-    image: node:18-alpine
-    volumes:
-      - .:/app/
-    networks:
-      - soketi
-    environment:
-      - DYNAMODB_URL="dynamodb:8000"
-    entrypoint:
-      - node
-      - /app/tests/fixtures/dynamodb_schema.js
->>>>>>> bb739ca2
+      AWS_SECRET_ACCESS_KEY: fake-secret