ARG VERSION=lts

<<<<<<< HEAD
FROM node:$VERSION-bullseye as build
=======
FROM --platform=$BUILDPLATFORM node:$VERSION-bullseye as build
>>>>>>> bb739ca2

ENV PYTHONUNBUFFERED=1

COPY . /tmp/build

WORKDIR /tmp/build

<<<<<<< HEAD
RUN apt-get update -y && \
    apt-get upgrade -y && \
    apt-get install -y git python3 gcc wget && \
    npm ci && \
    npm run build && \
    npm ci --omit=dev --ignore-scripts && \
    npm prune --production && \
    rm -rf node_modules/*/test/ node_modules/*/tests/ && \
    npm install -g modclean && \
    modclean -n default:safe --run && \
    mkdir -p /app && \
    cp -r bin/ dist/ node_modules/ LICENSE package.json package-lock.json README.md /app/

FROM node:$VERSION-bullseye-slim

LABEL maintainer="Renoki Co. <alex@renoki.org>"

ENV NODE_OPTIONS="--es-module-specifier-resolution=node"
=======
RUN apt-get update -y ; \
    apt-get upgrade -y ; \
    apt-get install -y git python3 gcc wget ; \
    npm ci ; \
    npm run build ; \
    npm ci --omit=dev --ignore-scripts ; \
    npm prune --production ; \
    rm -rf node_modules/*/test/ node_modules/*/tests/ ; \
    npm install -g modclean ; \
    modclean -n default:safe --run ; \
    mkdir -p /app ; \
    cp -r bin/ dist/ node_modules/ LICENSE package.json package-lock.json README.md /app/

FROM --platform=$TARGETPLATFORM node:$VERSION-bullseye-slim

LABEL org.opencontainers.image.authors="Soketi <open-source@soketi.app>"
LABEL org.opencontainers.image.source="https://github.com/soketi/soketi"
LABEL org.opencontainers.image.url="https://soketi.app"
LABEL org.opencontainers.image.documentation="https://docs.soketi.app"
LABEL org.opencontainers.image.vendor="Soketi"
LABEL org.opencontainers.image.licenses="AGPL-3.0"
>>>>>>> bb739ca2

COPY --from=build /app /app

WORKDIR /app

EXPOSE 6001

ENTRYPOINT ["/app/bin/server.js", "start"]<|MERGE_RESOLUTION|>--- conflicted
+++ resolved
@@ -1,10 +1,6 @@
 ARG VERSION=lts
 
-<<<<<<< HEAD
-FROM node:$VERSION-bullseye as build
-=======
 FROM --platform=$BUILDPLATFORM node:$VERSION-bullseye as build
->>>>>>> bb739ca2
 
 ENV PYTHONUNBUFFERED=1
 
@@ -12,7 +8,6 @@
 
 WORKDIR /tmp/build
 
-<<<<<<< HEAD
 RUN apt-get update -y && \
     apt-get upgrade -y && \
     apt-get install -y git python3 gcc wget && \
@@ -28,32 +23,14 @@
 
 FROM node:$VERSION-bullseye-slim
 
-LABEL maintainer="Renoki Co. <alex@renoki.org>"
-
-ENV NODE_OPTIONS="--es-module-specifier-resolution=node"
-=======
-RUN apt-get update -y ; \
-    apt-get upgrade -y ; \
-    apt-get install -y git python3 gcc wget ; \
-    npm ci ; \
-    npm run build ; \
-    npm ci --omit=dev --ignore-scripts ; \
-    npm prune --production ; \
-    rm -rf node_modules/*/test/ node_modules/*/tests/ ; \
-    npm install -g modclean ; \
-    modclean -n default:safe --run ; \
-    mkdir -p /app ; \
-    cp -r bin/ dist/ node_modules/ LICENSE package.json package-lock.json README.md /app/
-
-FROM --platform=$TARGETPLATFORM node:$VERSION-bullseye-slim
-
 LABEL org.opencontainers.image.authors="Soketi <open-source@soketi.app>"
 LABEL org.opencontainers.image.source="https://github.com/soketi/soketi"
 LABEL org.opencontainers.image.url="https://soketi.app"
 LABEL org.opencontainers.image.documentation="https://docs.soketi.app"
 LABEL org.opencontainers.image.vendor="Soketi"
 LABEL org.opencontainers.image.licenses="AGPL-3.0"
->>>>>>> bb739ca2
+
+ENV NODE_OPTIONS="--es-module-specifier-resolution=node"
 
 COPY --from=build /app /app
 
